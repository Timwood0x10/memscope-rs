--- conflicted
+++ resolved
@@ -2031,31 +2031,12 @@
         return Ok(document);
     }
 
-<<<<<<< HEAD
     // Filter tracked allocations
-=======
-    // Filter and sort tracked allocations by memory usage and lifecycle
->>>>>>> c09a0a16
     let mut tracked_allocs: Vec<_> = allocations
         .iter()
         .filter(|a| a.var_name.is_some())
         .collect();
-<<<<<<< HEAD
-=======
-    
-    // Sort by memory size (descending) and then by lifecycle duration (descending)
-    tracked_allocs.sort_by(|a, b| {
-        let size_cmp = b.size.cmp(&a.size);
-        if size_cmp == std::cmp::Ordering::Equal {
-            // If sizes are equal, sort by lifecycle duration (timestamp difference as proxy)
-            let a_duration = a.timestamp_dealloc.unwrap_or(a.timestamp_alloc + 1000) - a.timestamp_alloc;
-            let b_duration = b.timestamp_dealloc.unwrap_or(b.timestamp_alloc + 1000) - b.timestamp_alloc;
-            b_duration.cmp(&a_duration)
-        } else {
-            size_cmp
-        }
-    });
->>>>>>> c09a0a16
+
 
     if tracked_allocs.is_empty() {
         let no_data = SvgText::new("No tracked variables found")
@@ -2077,15 +2058,11 @@
         .unwrap_or(0);
     let max_time = tracked_allocs
         .iter()
-<<<<<<< HEAD
         .map(|a| a.timestamp_dealloc.unwrap_or(a.timestamp_alloc + 1000))
-=======
-        .map(|a| a.timestamp_alloc)
->>>>>>> c09a0a16
-        .max()
+       .max()
         .unwrap_or(min_time + 1);
 
-<<<<<<< HEAD
+
     // SMART FILTERING: Sort by importance score (memory size × lifetime)
     tracked_allocs.sort_by(|a, b| {
         let lifetime_a = a.timestamp_dealloc.unwrap_or(max_time) - a.timestamp_alloc;
@@ -2150,28 +2127,6 @@
         // Distribute items evenly across timeline instead of by timestamp
         let x = chart_x + 20 + (i * timeline_width / max_items.max(1));
         let y = chart_y + 50 + (i * item_height); // Use adaptive spacing
-=======
-    // Optimized layout parameters to prevent overflow
-    let label_width = 500; // More space for variable names
-    let timeline_width = chart_width - label_width - 80; // Better margin
-    let max_items = 10; // Show top 10 variables with highest memory usage and longest lifecycles
-    
-    // Calculate optimal row height based on available space
-    let available_height = chart_height - 120; // Reserve space for title, axis, and note
-    let row_height = (available_height / max_items as i32).min(22).max(18);
-
-    // Draw timeline for tracked variables with optimized spacing
-    for (i, allocation) in tracked_allocs.iter().take(max_items).enumerate() {
-        // Use time-based positioning for better timeline representation
-        let time_ratio = if max_time > min_time {
-            let alloc_time = allocation.timestamp_alloc.max(min_time); // Prevent underflow
-            (alloc_time - min_time) as f64 / (max_time - min_time) as f64
-        } else {
-            0.5 // Center if no time range
-        };
-        let x = chart_x + 30 + (time_ratio * timeline_width as f64) as i32;
-        let y = chart_y + 40 + (i as i32 * row_height);
->>>>>>> c09a0a16
 
         // Ensure x position stays within timeline bounds
         let x = x.min(chart_x + timeline_width - 10).max(chart_x + 30);
